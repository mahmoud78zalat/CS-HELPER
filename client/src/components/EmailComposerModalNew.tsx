import { useState, useEffect } from "react";
import { Dialog, DialogContent, DialogHeader, DialogTitle } from "@/components/ui/dialog";
import { Button } from "@/components/ui/button";
import { Input } from "@/components/ui/input";
import { Textarea } from "@/components/ui/textarea";
import { Label } from "@/components/ui/label";
import { Badge } from "@/components/ui/badge";
import { Card, CardContent, CardHeader, CardTitle } from "@/components/ui/card";
import { useQuery } from "@tanstack/react-query";
import { apiRequest } from "@/lib/queryClient";
import { useCustomerData } from "@/hooks/useCustomerData";
import { useAuth } from "@/hooks/useAuth";
import { useToast } from "@/hooks/use-toast";
import { useLocalTemplateOrdering } from "@/hooks/useLocalTemplateOrdering";
import { Copy, X, Search, Send, Edit3, Sparkles, Plus, ArrowUpDown, GripVertical } from "lucide-react";
import { EmailTemplate } from "@shared/schema";
import { extractVariablesFromTemplate } from "@/lib/templateUtils";
import { DndContext, DragEndEvent, useDraggable, closestCenter, KeyboardSensor, PointerSensor, useSensor, useSensors } from "@dnd-kit/core";
import { SortableContext, arrayMove, sortableKeyboardCoordinates, verticalListSortingStrategy, useSortable } from '@dnd-kit/sortable';
import { CSS } from '@dnd-kit/utilities';
import DraggableVariable from "./DraggableVariable";
import DroppableTextarea from "./DroppableTextarea";
import { Panel, PanelGroup, PanelResizeHandle } from "react-resizable-panels";

interface EmailComposerModalProps {
  onClose: () => void;
}

// Available template variables organized by category
const TEMPLATE_VARIABLES = {
  customer: [
    { key: "customer_name", label: "Customer Name", placeholder: "John Doe" },
    { key: "customer_email", label: "Customer Email", placeholder: "john@example.com" },
    { key: "customer_phone", label: "Customer Phone", placeholder: "+971501234567" },
    { key: "customer_address", label: "Customer Address", placeholder: "Dubai, UAE" },
  ],
  order: [
    { key: "order_id", label: "Order ID", placeholder: "ORD123456" },
    { key: "awb_number", label: "AWB Number", placeholder: "AWB789012" },
    { key: "order_status", label: "Order Status", placeholder: "Processing" },
    { key: "tracking_number", label: "Tracking Number", placeholder: "TRK345678" },
    { key: "delivery_date", label: "Delivery Date", placeholder: "2025-01-25" },
    { key: "waiting_time", label: "Waiting Time", placeholder: "2-3 business days" },
  ],
  system: [
    { key: "agent_name", label: "Agent Name", placeholder: "Support Agent" },
    { key: "concerned_team", label: "Concerned Team", placeholder: "Finance Team" },
    { key: "company_name", label: "Company Name", placeholder: "Brands For Less" },
    { key: "support_email", label: "Support Email", placeholder: "support@brandsforless.com" },
    { key: "business_hours", label: "Business Hours", placeholder: "9 AM - 6 PM, Sun-Thu" },
  ],
  time: [
    { key: "current_date", label: "Current Date", placeholder: "January 23, 2025" },
    { key: "current_time", label: "Current Time", placeholder: "2:30 PM" },
    { key: "time_frame", label: "Time Frame", placeholder: "24-48 hours" },
  ]
};

// Enhanced subject variables to include mobile_number and other common variables
const SUBJECT_VARIABLES = [
  { key: "order_id", label: "Order ID", placeholder: "ORD123456" },
  { key: "awb", label: "AWB Number", placeholder: "AWB789012" },
  { key: "awb_number", label: "AWB Number", placeholder: "AWB789012" },
  { key: "mobile_number", label: "Mobile Number", placeholder: "+971501234567" },
  { key: "customer_name", label: "Customer Name", placeholder: "John Doe" },
  { key: "tracking_number", label: "Tracking Number", placeholder: "TRK345678" },
];

// Email Template Drag & Drop Components
const SortableEmailTemplateItem = ({ 
  template, 
  onTemplateSelect, 
  selectedTemplate 
}: { 
  template: EmailTemplate; 
  onTemplateSelect: (template: EmailTemplate) => void;
  selectedTemplate: EmailTemplate | null;
}) => {
  const {
    attributes,
    listeners,
    setNodeRef,
    transform,
    transition,
    isDragging,
  } = useSortable({ id: template.id });

  const style = {
    transform: CSS.Transform.toString(transform),
    transition,
    opacity: isDragging ? 0.5 : 1,
  };

  return (
    <div ref={setNodeRef} style={style} {...attributes}>
      <Card
        className={`cursor-pointer transition-all duration-200 hover:shadow-md group ${
          selectedTemplate?.id === template.id 
            ? 'border-blue-300 bg-blue-50 shadow-md' 
            : 'border-slate-200 bg-white hover:border-blue-200'
        }`}
        onClick={() => onTemplateSelect(template)}
      >
        <CardContent className="p-4">
          <div className="flex items-start gap-3">
            <div {...listeners} className="mt-1 opacity-50 hover:opacity-100 cursor-grab active:cursor-grabbing">
              <GripVertical className="h-4 w-4 text-slate-400" />
            </div>
            <div className="flex-1 min-w-0">
              <h4 className="font-semibold text-slate-800 mb-2 text-sm">{template.name}</h4>
              <div className="text-xs text-slate-600 mb-3">
                <span className="font-medium text-slate-700">To:</span> 
                <span className="ml-2 px-2 py-1 bg-slate-100 rounded text-xs">{template.concernedTeam}</span>
              </div>
              <div className="flex gap-2 flex-wrap">
                <Badge variant="secondary" className="text-xs px-2 py-1 bg-blue-100 text-blue-800 border border-blue-200">
                  {template.genre}
                </Badge>
                <Badge variant="outline" className="text-xs px-2 py-1 border-slate-300 text-slate-700">
                  {template.category}
                </Badge>
              </div>
            </div>
          </div>
        </CardContent>
      </Card>
    </div>
  );
};

const EmailDragDropList = ({ 
  templates, 
  onTemplateSelect, 
  selectedTemplate, 
  onReorder 
}: {
  templates: EmailTemplate[];
  onTemplateSelect: (template: EmailTemplate) => void;
  selectedTemplate: EmailTemplate | null;
  onReorder: (newOrder: EmailTemplate[]) => void;
}) => {
  const [items, setItems] = useState(templates);
  
  const sensors = useSensors(
    useSensor(PointerSensor),
    useSensor(KeyboardSensor, {
      coordinateGetter: sortableKeyboardCoordinates,
    })
  );

  useEffect(() => {
    setItems(templates);
  }, [templates]);

  const handleDragEnd = (event: DragEndEvent) => {
    const { active, over } = event;

    if (over && active.id !== over.id) {
      const oldIndex = items.findIndex(item => item.id === active.id);
      const newIndex = items.findIndex(item => item.id === over.id);
      
      const newOrder = arrayMove(items, oldIndex, newIndex);
      setItems(newOrder);
      onReorder(newOrder);
    }
  };

  return (
    <DndContext 
      sensors={sensors}
      collisionDetection={closestCenter}
      onDragEnd={handleDragEnd}
    >
      <SortableContext items={items.map(item => item.id)} strategy={verticalListSortingStrategy}>
        <div className="space-y-4">
          {items.map((template) => (
            <SortableEmailTemplateItem
              key={template.id}
              template={template}
              onTemplateSelect={onTemplateSelect}
              selectedTemplate={selectedTemplate}
            />
          ))}
        </div>
      </SortableContext>
    </DndContext>
  );
};

export default function EmailComposerModal({ onClose }: EmailComposerModalProps) {
  const [selectedTemplate, setSelectedTemplate] = useState<EmailTemplate | null>(null);
  const [searchTerm, setSearchTerm] = useState('');
  const [emailSubject, setEmailSubject] = useState('');
  const [emailBody, setEmailBody] = useState('');
  const [variableValues, setVariableValues] = useState<Record<string, string>>({});
  const [isDragDropMode, setIsDragDropMode] = useState(false);

<<<<<<< HEAD
=======
  // Add editing mode state to control when to show template vs processed content
  const [isEditingSubject, setIsEditingSubject] = useState(false);
  const [isEditingBody, setIsEditingBody] = useState(false);
  
  // Track subject and content changes for variable synchronization
  const [prevSubject, setPrevSubject] = useState('');
  const [prevBody, setPrevBody] = useState('');

>>>>>>> 99396f52

  
  // Fetch email templates with debugging
  const { data: templates = [] } = useQuery<EmailTemplate[]>({
    queryKey: ['/api/email-templates'],
    staleTime: 0, // Always fetch fresh data
    gcTime: 0, // Don't cache results
  });

  // Debug template data and UUID resolution
  useEffect(() => {
    console.log('[EmailComposerNew] Templates loaded:', templates.length);
    if (templates.length > 0) {
      const sampleTemplate = templates[0];
      console.log('[EmailComposerNew] Sample template data:', {
        id: sampleTemplate.id,
        name: sampleTemplate.name,
        category: sampleTemplate.category,
        genre: sampleTemplate.genre,
        categoryType: typeof sampleTemplate.category,
        genreType: typeof sampleTemplate.genre,
        categoryLength: sampleTemplate.category?.length,
        genreLength: sampleTemplate.genre?.length,
        categoryIsUUID: sampleTemplate.category?.includes('-'),
        genreIsUUID: sampleTemplate.genre?.includes('-'),
      });
    }
  }, [templates]);

  const { customerData } = useCustomerData();
  const { user } = useAuth();
  const { toast } = useToast();
  
  // Initialize local template ordering hook for email templates
  const { 
    applyLocalOrdering, 
    updateBulkOrdering, 
    resetToAdminOrdering, 
    hasLocalOrdering 
  } = useLocalTemplateOrdering(user?.id || 'anonymous');

  // Removed problematic auto-synchronization effect that was interfering with user input

  // Initialize variable values with customer data and system defaults (only once)
  useEffect(() => {
    const agentName = `${user?.firstName || ''} ${user?.lastName || ''}`.trim();
    const currentDate = new Date().toLocaleDateString('en-US', { 
      year: 'numeric', 
      month: 'long', 
      day: 'numeric' 
    });
    const currentTime = new Date().toLocaleTimeString('en-US', {
      hour: '2-digit',
      minute: '2-digit'
    });

    // Only initialize if variableValues is empty to preserve user input
    setVariableValues(prev => {
      // If already initialized, only update system variables that might change
      if (Object.keys(prev).length > 0) {
        return {
          ...prev,
          // Update only system-generated values, keep user input intact
          agent_name: agentName,
          current_date: currentDate,
          current_time: currentTime,
          // Update customer data only if it was empty before (preserve manual input)
          customer_name: prev.customer_name || customerData.customer_name || '',
          customer_email: prev.customer_email || customerData.customer_email || '',
          customer_phone: prev.customer_phone || customerData.customer_phone || '',
          customer_address: prev.customer_address || customerData.customer_address || '',
          order_id: prev.order_id || customerData.order_id || '',
          awb_number: prev.awb_number || customerData.awb_number || '',
          awb: prev.awb || customerData.awb_number || '',
          order_status: prev.order_status || customerData.order_status || '',
          tracking_number: prev.tracking_number || customerData.tracking_number || '',
          delivery_date: prev.delivery_date || customerData.delivery_date || '',
          waiting_time: prev.waiting_time || customerData.waiting_time || '2-3 business days',
          ordernumber: prev.ordernumber || customerData.order_id || customerData.awb_number || '',
          orderid: prev.orderid || customerData.order_id || '',
          order_number: prev.order_number || customerData.order_id || customerData.awb_number || '',
          AWB: prev.AWB || customerData.awb_number || '',
          customernumber: prev.customernumber || (customerData.customer_name?.replace(/\s+/g, '').toUpperCase() + '001') || 'CUST001',
        };
      }

      // First initialization
      return {
        // Customer data
        customer_name: customerData.customer_name || '',
        customer_email: customerData.customer_email || '',
        customer_phone: customerData.customer_phone || '',
        customer_address: customerData.customer_address || '',
        
        // Order data
        order_id: customerData.order_id || '',
        awb_number: customerData.awb_number || '',
        awb: customerData.awb_number || '', // Support both {awb} and {awb_number}
        order_status: customerData.order_status || '',
        tracking_number: customerData.tracking_number || '',
        delivery_date: customerData.delivery_date || '',
        waiting_time: customerData.waiting_time || '2-3 business days',
        
        // System data
        agent_name: agentName,
        company_name: 'Brands For Less',
        support_email: 'support@brandsforless.com',
        business_hours: '9 AM - 6 PM, Sunday - Thursday',
        
        // Time data
        current_date: currentDate,
        current_time: currentTime,
        time_frame: '24-48 hours',

        // Subject-specific variables (limited set)
        ordernumber: customerData.order_id || customerData.awb_number || '',
        orderid: customerData.order_id || '', // Add orderid variable
        order_number: customerData.order_id || customerData.awb_number || '',
        AWB: customerData.awb_number || '',
        customernumber: customerData.customer_name?.replace(/\s+/g, '').toUpperCase() + '001' || 'CUST001',
      };
    });
  }, [customerData, user]);

  // Apply local ordering first, then filter templates by search term
  const orderedTemplates = applyLocalOrdering(templates);
  const filteredTemplates = orderedTemplates.filter((template: EmailTemplate) =>
    template.name.toLowerCase().includes(searchTerm.toLowerCase()) ||
    template.category.toLowerCase().includes(searchTerm.toLowerCase()) ||
    template.genre.toLowerCase().includes(searchTerm.toLowerCase()) ||
    template.concernedTeam.toLowerCase().includes(searchTerm.toLowerCase())
  );

  // Replace variables in template content
  const replaceVariables = (text: string) => {
    return text.replace(/\{(\w+)\}/g, (match, key) => {
      return variableValues[key] || match;
    });
  };

  // Replace variables specifically for subject (includes both predefined and custom)
  const replaceSubjectVariables = (subject: string) => {
    return subject.replace(/\{(\w+)\}/g, (match, variable) => {
      return variableValues[variable] || match;
    });
  };

  // Insert variable into subject at cursor position with proper spacing
  const insertSubjectVariable = (variable: string) => {
    const subjectInput = document.getElementById('emailSubject') as HTMLInputElement;
    const cursorPosition = subjectInput?.selectionStart || emailSubject.length;
    const beforeCursor = emailSubject.substring(0, cursorPosition);
    const afterCursor = emailSubject.substring(cursorPosition);
    
    // Add spaces before and after the variable for better readability
    const spaceBefore = beforeCursor && !beforeCursor.endsWith(' ') ? ' ' : '';
    const spaceAfter = afterCursor && !afterCursor.startsWith(' ') ? ' ' : '';
    
    const newSubject = beforeCursor + spaceBefore + `{${variable}}` + spaceAfter + afterCursor;
    setEmailSubject(newSubject);

  };

  // Handle template selection - always update template content but preserve variable values
  const handleTemplateSelect = (template: EmailTemplate) => {
    setSelectedTemplate(template);
    
    // Always set the template content (this allows switching between templates)
    setEmailSubject(template.subject || template.name || '');
    setEmailBody(template.content || '');
    
<<<<<<< HEAD
    // Update concerned team in variables (preserve all other variable values)
=======
    // Reset editing states when template changes
    setIsEditingSubject(false);
    setIsEditingBody(false);
    
    // Update concerned team in variables
>>>>>>> 99396f52
    setVariableValues(prev => ({
      ...prev,
      concerned_team: template.concernedTeam
    }));
  };

  // Handle variable value change - simple and clean approach
  const handleVariableChange = (key: string, value: string) => {
    setVariableValues(prev => ({
      ...prev,
      [key]: value
    }));
  };

  // Get final email content with variables replaced
  const getFinalSubject = () => replaceSubjectVariables(emailSubject);
  const getFinalBody = () => replaceVariables(emailBody);

  // Extract unique variables from both subject and content - prevents duplication
  const getUniqueTemplateVariables = () => {
    const subjectVars = extractVariablesFromTemplate(emailSubject);
    const bodyVars = extractVariablesFromTemplate(emailBody);
    
    console.log('[EmailComposer] Variable extraction debug:', {
      emailSubject,
      emailBody,
      subjectVars,
      bodyVars
    });
    
    // Remove duplicates - if a variable appears in both subject and content, show it only once
    return Array.from(new Set([...subjectVars, ...bodyVars]));
  };

  // Get custom dynamic variables from subject (not in predefined SUBJECT_VARIABLES)
  const getCustomSubjectVariables = (subject: string) => {
    const subjectVars = extractVariablesFromTemplate(subject);
    const predefinedKeys = SUBJECT_VARIABLES.map(v => v.key);
    return subjectVars.filter(varName => !predefinedKeys.includes(varName));
  };

  const uniqueVariables = getUniqueTemplateVariables();
  const customSubjectVars = getCustomSubjectVariables(emailSubject);

  const handleCopyEmail = () => {
    const finalEmail = `Subject: ${getFinalSubject()}\n\n${getFinalBody()}`;
    navigator.clipboard.writeText(finalEmail);
    toast({
      title: "Success",
      description: "Complete email copied to clipboard!",
    });
  };

  const handleCopySubject = () => {
    navigator.clipboard.writeText(getFinalSubject());
    toast({
      title: "Success",
      description: "Subject copied to clipboard!",
    });
  };

  const handleCopyBody = () => {
    navigator.clipboard.writeText(getFinalBody());
    toast({
      title: "Success",
      description: "Email body copied to clipboard!",
    });
  };

  // Handle drag end event for variable drag and drop
  const handleDragEnd = (event: DragEndEvent) => {
    const { active, over } = event;
    
    if (over && active.data.current?.type === 'variable') {
      const variableName = active.data.current.variableName;
      const dropTargetId = over.id as string;
      
      if (dropTargetId === 'email-body-droppable') {
        // Insert variable into email body at cursor position
        const textarea = document.getElementById('body') as HTMLTextAreaElement;
        if (textarea) {
          const start = textarea.selectionStart;
          const end = textarea.selectionEnd;
          const variable = `{${variableName}}`;
          
          const newValue = emailBody.substring(0, start) + variable + emailBody.substring(end);
          setEmailBody(newValue);
          
          // Set cursor position after inserted variable
          setTimeout(() => {
            textarea.focus();
            textarea.setSelectionRange(start + variable.length, start + variable.length);
          }, 0);
        }
      }
    }
  };

  return (
    <DndContext onDragEnd={handleDragEnd}>
      <Dialog open={true} onOpenChange={onClose}>
        <DialogContent className="max-w-[100vw] max-h-[100vh] w-full h-full m-0 p-0 overflow-hidden border-0 rounded-none bg-white">
        <DialogHeader className="p-6 border-b border-slate-200 bg-white">
          <DialogTitle className="flex items-center gap-3 text-xl font-semibold text-slate-800">
            <div className="p-2 rounded-lg bg-blue-50 border border-blue-200">
              <Send className="h-5 w-5 text-blue-600" />
            </div>
            Email Template Composer
          </DialogTitle>
        </DialogHeader>

        <PanelGroup direction="horizontal" className="h-[calc(100vh-80px)]" autoSaveId="email-composer-layout-v3">
          {/* Left Panel: Template Selection */}
          <Panel defaultSize={25} minSize={20} maxSize={40} id="template-selection" order={1}>
            <div className="w-full h-full border-r border-slate-200 flex flex-col bg-slate-50">
            <div className="p-4 border-b border-slate-200 bg-white">
              <h3 className="font-semibold text-lg mb-3 text-slate-700">Select Template</h3>
              <div className="space-y-3">
                <div className="relative">
                  <Search className="absolute left-4 top-1/2 transform -translate-y-1/2 text-slate-400 h-5 w-5 z-10" />
                  <Input
                    type="text"
                    className="pl-12 h-10 text-sm bg-white border-slate-300 focus:border-blue-500 focus:ring-blue-200 rounded-md"
                    placeholder="Search templates..."
                    value={searchTerm}
                    onChange={(e) => setSearchTerm(e.target.value)}
                  />
                </div>
                
                <div className="flex items-center gap-2">
                  <Button
                    variant={isDragDropMode ? "default" : "outline"}
                    size="sm"
                    onClick={() => setIsDragDropMode(!isDragDropMode)}
                    className="flex items-center gap-2 text-xs h-8"
                  >
                    <ArrowUpDown className="h-3 w-3" />
                    {isDragDropMode ? "Exit Reorder" : "Reorder"}
                  </Button>
                  
                  {hasLocalOrdering && (
                    <Button
                      variant="ghost"
                      size="sm"
                      onClick={resetToAdminOrdering}
                      className="text-xs h-8"
                    >
                      Reset Order
                    </Button>
                  )}
                </div>
              </div>
            </div>
            
            <div className="flex-1 overflow-y-auto p-4 custom-scrollbar">
              {isDragDropMode ? (
                <EmailDragDropList
                  templates={filteredTemplates}
                  onTemplateSelect={handleTemplateSelect}
                  selectedTemplate={selectedTemplate}
                  onReorder={(newOrder) => {
                    updateBulkOrdering(newOrder.map(t => t.id));
                  }}
                />
              ) : (
                <div className="space-y-4">
                  {filteredTemplates.map((template: EmailTemplate) => (
                    <Card
                      key={template.id}
                      className={`cursor-pointer transition-all duration-200 hover:shadow-md group ${
                        selectedTemplate?.id === template.id 
                          ? 'border-blue-300 bg-blue-50 shadow-md' 
                          : 'border-slate-200 bg-white hover:border-blue-200'
                      }`}
                      onClick={() => handleTemplateSelect(template)}
                    >
                      <CardContent className="p-4">
                        <h4 className="font-semibold text-slate-800 mb-2 text-sm">{template.name}</h4>
                        <div className="text-xs text-slate-600 mb-3">
                          <span className="font-medium text-slate-700">To:</span> 
                          <span className="ml-2 px-2 py-1 bg-slate-100 rounded text-xs">{template.concernedTeam}</span>
                        </div>
                        <div className="flex gap-2 flex-wrap">
                          <Badge variant="secondary" className="text-xs px-2 py-1 bg-blue-100 text-blue-800 border border-blue-200">
                            {template.genre}
                          </Badge>
                          <Badge variant="outline" className="text-xs px-2 py-1 border-slate-300 text-slate-700">
                            {template.category}
                          </Badge>
                        </div>
                      </CardContent>
                    </Card>
                  ))}
                </div>
              )}
              
              {filteredTemplates.length === 0 && (
                <div className="text-center py-12 text-slate-500">
                  <Search className="h-12 w-12 mx-auto mb-4 text-slate-300" />
                  <p className="text-base font-medium">No templates found</p>
                  <p className="text-sm mt-2">Try adjusting your search terms</p>
                </div>
              )}
            </div>
            </div>
          </Panel>

          <PanelResizeHandle className="w-2 bg-slate-200 hover:bg-slate-300 transition-colors cursor-col-resize relative">
            <div className="absolute inset-y-0 left-1/2 w-0.5 bg-slate-400 transform -translate-x-1/2"></div>
          </PanelResizeHandle>

          {/* Middle Panel: Email Composition */}
          <Panel defaultSize={50} minSize={35} id="email-composer" order={2}>
            <div className="w-full h-full flex flex-col bg-white min-w-0">
              <div className="p-4 border-b border-slate-200 bg-white">
                <div className="flex items-center gap-3 mb-4">
                  <Badge className="bg-blue-50 text-blue-700 px-3 py-1 text-sm border border-blue-200">
                    To: {selectedTemplate?.concernedTeam || 'Select template first'}
                  </Badge>
                </div>
                
                {/* Subject Line Section */}
                <div className="mb-4">
                  <div className="flex items-center justify-between mb-3">
                    <Label htmlFor="emailSubject" className="text-base font-semibold">Subject Line</Label>
                    {isEditingSubject && (
                      <div className="flex items-center gap-2">
                        <span className="text-xs text-blue-600 bg-blue-50 px-2 py-1 rounded-full">
                          Editing Mode - Raw Template
                        </span>
                        <Button
                          variant="outline"
                          size="sm"
                          onClick={() => setIsEditingSubject(false)}
                          className="text-xs h-6 px-2"
                        >
                          Exit Edit
                        </Button>
                      </div>
                    )}
                    {!isEditingSubject && selectedTemplate && (
                      <span className="text-xs text-green-600 bg-green-50 px-2 py-1 rounded-full">
                        Preview Mode - Variables Replaced
                      </span>
                    )}
                  </div>
                  <Input
                    id="emailSubject"
                    value={isEditingSubject ? emailSubject : getFinalSubject()}
                    onChange={(e) => setEmailSubject(e.target.value)}
                    onFocus={() => setIsEditingSubject(true)}
                    placeholder="Select a template to populate subject..."
                    className={`h-12 text-base transition-colors ${
                      isEditingSubject 
                        ? 'border-blue-300 bg-blue-50/50' 
                        : 'border-slate-300 bg-white'
                    }`}
                  />

                  {/* Copy Action Buttons */}
                  <div className="flex gap-3 mt-3">
                    <Button
                      variant="link"
                      size="sm"
                      onClick={handleCopySubject}
                      disabled={!emailSubject}
                      className="text-sm p-0 h-auto"
                    >
                      <Copy className="h-4 w-4 mr-1" />
                      Copy Subject
                    </Button>
                    <Button
                      variant="link"
                      size="sm"
                      onClick={handleCopyBody}
                      disabled={!emailBody}
                      className="text-sm p-0 h-auto"
                    >
                      <Copy className="h-4 w-4 mr-1" />
                      Copy Body
                    </Button>
                    <Button
                      variant="link"
                      size="sm"
                      onClick={handleCopyEmail}
                      disabled={!emailSubject || !emailBody}
                      className="text-sm p-0 h-auto text-blue-600 hover:text-blue-700"
                    >
                      <Copy className="h-4 w-4 mr-1" />
                      Copy Complete Email
                    </Button>
                  </div>
                </div>
              </div>
              
              {/* Email Body Section */}
              <div className="flex-1 flex flex-col p-4">
                <div className="flex items-center justify-between mb-3">
                  <Label htmlFor="body" className="text-base font-semibold">Email Body</Label>
                  {isEditingBody && (
                    <div className="flex items-center gap-2">
                      <span className="text-xs text-blue-600 bg-blue-50 px-2 py-1 rounded-full">
                        Editing Mode - Raw Template
                      </span>
                      <Button
                        variant="outline"
                        size="sm"
                        onClick={() => setIsEditingBody(false)}
                        className="text-xs h-6 px-2"
                      >
                        Exit Edit
                      </Button>
                    </div>
                  )}
                  {!isEditingBody && selectedTemplate && (
                    <span className="text-xs text-green-600 bg-green-50 px-2 py-1 rounded-full">
                      Preview Mode - Variables Replaced
                    </span>
                  )}
                </div>
                <DroppableTextarea
                  id="email-body-droppable"
                  name="body"
                  value={isEditingBody ? emailBody : getFinalBody()}
                  onChange={(e: React.ChangeEvent<HTMLTextAreaElement>) => setEmailBody(e.target.value)}
                  onFieldFocus={() => setIsEditingBody(true)}
                  placeholder="Select a template to populate content..."
                  className={`font-mono text-sm resize-none flex-1 min-h-[400px] transition-colors ${
                    isEditingBody 
                      ? 'border-blue-300 bg-blue-50/50' 
                      : 'border-slate-300 bg-white'
                  }`}
                />
              </div>
            </div>
          </Panel>

          {/* Right Panel: Variable Management - Always visible for proper resizing */}
          <PanelResizeHandle className="w-2 bg-slate-200 hover:bg-slate-300 transition-colors cursor-col-resize relative">
            <div className="absolute inset-y-0 left-1/2 w-0.5 bg-slate-400 transform -translate-x-1/2"></div>
          </PanelResizeHandle>
          <Panel defaultSize={25} minSize={20} maxSize={40} id="variable-editor" order={3}>
                <div className="w-full h-full border-l border-slate-200 flex flex-col bg-slate-50 min-w-0">
              <div className="p-4 border-b border-slate-200 bg-white">
                <h3 className="font-medium text-base flex items-center gap-2 text-slate-700">
                  <div className="p-2 rounded-lg bg-blue-50 border border-blue-200">
                    <Edit3 className="h-4 w-4 text-blue-600" />
                  </div>
                  Live Template Variables
                </h3>
                <p className="text-xs text-slate-600 mt-2">
                  {selectedTemplate ? `Variables found: ${uniqueVariables.length + customSubjectVars.length}` : 'Select a template to see variables'}
                </p>
              </div>
              
              <div className="flex-1 overflow-y-auto p-4 custom-scrollbar">
                {selectedTemplate && (uniqueVariables.length > 0 || customSubjectVars.length > 0) ? (
                  <div className="space-y-4">
                    {/* Custom Subject Variables Section */}
                    {customSubjectVars.length > 0 && (
                      <div>
                        <h4 className="font-medium text-sm text-slate-700 mb-2 flex items-center gap-2">
                          <Sparkles className="h-3 w-3 text-blue-600" />
                          Custom Subject Variables
                        </h4>
                        <p className="text-xs text-slate-600 mb-3">
                          These variables are used in the email subject line
                        </p>
                        <div className="space-y-2">
                          {customSubjectVars.map((varName) => (
                            <div key={varName} className="p-2 bg-white rounded border border-slate-200 shadow-sm hover:border-blue-300 transition-colors">
                              <div className="flex items-center gap-2 mb-1">
                                <span className="text-xs font-mono text-blue-600 bg-blue-50 px-2 py-1 rounded">
                                  {`{${varName}}`}
                                </span>
                              </div>
                              <Input
                                id={varName}
                                value={variableValues[varName] || ''}
                                onChange={(e) => handleVariableChange(varName, e.target.value)}
                                placeholder={`Enter value for ${varName}...`}
                                className="h-8 text-xs border-slate-200 focus:border-blue-400 focus:ring-blue-200"
                              />
                            </div>
                          ))}
                        </div>
                      </div>
                    )}

                    {/* Standard Template Variables */}
                    {Object.entries(TEMPLATE_VARIABLES).map(([category, variables]) => {
                      const categoryVariables = variables.filter(v => 
                        uniqueVariables.includes(v.key)
                      );
                      
                      if (categoryVariables.length === 0) return null;
                      
                      return (
                        <div key={category}>
                          <h4 className="font-medium text-sm text-slate-700 mb-2 capitalize">
                            {category} Variables
                          </h4>
                          <div className="space-y-2">
                            {categoryVariables.map((variable) => (
                              <div key={variable.key} className="p-2 bg-white rounded border border-slate-200 shadow-sm hover:border-blue-300 transition-colors">
                                <div className="flex items-center justify-between mb-1">
                                  <Label htmlFor={variable.key} className="text-xs font-medium text-slate-700">
                                    {variable.label}
                                  </Label>
                                  <span className="text-xs font-mono bg-slate-100 px-2 py-1 rounded text-slate-600">
                                    {`{${variable.key}}`}
                                  </span>
                                </div>
                                <Input
                                  id={variable.key}
                                  value={variableValues[variable.key] || ''}
                                  onChange={(e) => handleVariableChange(variable.key, e.target.value)}
                                  placeholder={variable.placeholder}
                                  className="h-8 text-xs border-slate-200 focus:border-blue-400 focus:ring-blue-200"
                                />
                              </div>
                            ))}
                          </div>
                        </div>
                      );
                    })}

                    {/* Other Template Variables - Variables not in predefined categories */}
                    {(() => {
                      // Get all predefined variable keys
                      const predefinedKeys = Object.values(TEMPLATE_VARIABLES).flat().map(v => v.key);
                      const customSubjectKeys = customSubjectVars;
                      const allKnownKeys = [...predefinedKeys, ...customSubjectKeys];
                      
                      // Find variables that are not in predefined categories or custom subject vars
                      const otherVariables = uniqueVariables.filter(varName => 
                        !allKnownKeys.includes(varName)
                      );
                      
                      if (otherVariables.length === 0) return null;
                      
                      return (
                        <div key="other">
                          <h4 className="font-medium text-sm text-slate-700 mb-2 flex items-center gap-2">
                            <Plus className="h-3 w-3 text-green-600" />
                            Template Variables
                          </h4>
                          <p className="text-xs text-slate-600 mb-3">
                            Additional variables found in this template
                          </p>
                          <div className="space-y-2">
                            {otherVariables.map((varName) => (
                              <div key={varName} className="p-2 bg-white rounded border border-slate-200 shadow-sm hover:border-blue-300 transition-colors">
                                <div className="flex items-center gap-2 mb-1">
                                  <span className="text-xs font-mono text-green-600 bg-green-50 px-2 py-1 rounded">
                                    {`{${varName}}`}
                                  </span>
                                </div>
                                <Input
                                  id={varName}
                                  value={variableValues[varName] || ''}
                                  onChange={(e) => handleVariableChange(varName, e.target.value)}
                                  placeholder={`Enter value for ${varName.replace(/_/g, ' ')}...`}
                                  className="h-8 text-xs border-slate-200 focus:border-blue-400 focus:ring-blue-200"
                                />
                              </div>
                            ))}
                          </div>
                        </div>
                      );
                    })()}
                  </div>
                ) : selectedTemplate ? (
                  <div className="text-center py-12 text-slate-500">
                    <Edit3 className="h-12 w-12 mx-auto mb-4 text-slate-300" />
                    <p className="text-base font-medium">No variables found</p>
                    <p className="text-sm mt-2">This template doesn't use any variables</p>
                  </div>
                ) : (
                  <div className="text-center py-16 text-slate-400">
                    <div className="p-4 rounded-xl bg-slate-100/50 w-fit mx-auto mb-4">
                      <Edit3 className="h-12 w-12 text-slate-300" />
                    </div>
                    <p className="text-lg font-semibold text-slate-600 mb-2">Template Variables</p>
                    <p className="text-sm">Select an email template to see available variables</p>
                    <div className="mt-6 p-4 bg-gradient-to-r from-purple-50 to-pink-50 rounded-lg border border-purple-100">
                      <p className="text-xs text-purple-700 font-medium">💡 Tip: Variables help personalize your emails with dynamic content</p>
                    </div>
                  </div>
                )}
              </div>
                </div>
          </Panel>
        </PanelGroup>
        </DialogContent>
      </Dialog>
    </DndContext>
  );
}<|MERGE_RESOLUTION|>--- conflicted
+++ resolved
@@ -195,8 +195,6 @@
   const [variableValues, setVariableValues] = useState<Record<string, string>>({});
   const [isDragDropMode, setIsDragDropMode] = useState(false);
 
-<<<<<<< HEAD
-=======
   // Add editing mode state to control when to show template vs processed content
   const [isEditingSubject, setIsEditingSubject] = useState(false);
   const [isEditingBody, setIsEditingBody] = useState(false);
@@ -204,8 +202,6 @@
   // Track subject and content changes for variable synchronization
   const [prevSubject, setPrevSubject] = useState('');
   const [prevBody, setPrevBody] = useState('');
-
->>>>>>> 99396f52
 
   
   // Fetch email templates with debugging
@@ -377,15 +373,11 @@
     setEmailSubject(template.subject || template.name || '');
     setEmailBody(template.content || '');
     
-<<<<<<< HEAD
-    // Update concerned team in variables (preserve all other variable values)
-=======
     // Reset editing states when template changes
     setIsEditingSubject(false);
     setIsEditingBody(false);
     
-    // Update concerned team in variables
->>>>>>> 99396f52
+    // Update concerned team in variables (preserve all other variable values)
     setVariableValues(prev => ({
       ...prev,
       concerned_team: template.concernedTeam
